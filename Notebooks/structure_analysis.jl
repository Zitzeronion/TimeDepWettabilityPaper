### A Pluto.jl notebook ###
# v0.16.1

using Markdown
using InteractiveUtils

# ╔═╡ 3832de4e-a82b-11eb-08b3-0184778c8ef7
using DataFrames, CSV, Plots, HTTP, DataFramesMeta, Query, JDF

# ╔═╡ 7488404c-a534-4096-a0ea-c927acf352b4
# Plots default fonts and font sizes, could add colors as well
# default(titlefont = (20, "Arial"), legendfontsize = (18, "Arial"), guidefont = (18, "Arial"), tickfont = (16, "Arial"))

# ╔═╡ 715db181-d61f-4460-80c1-fa72d9e51847
pwd()

# ╔═╡ 8dbd5bc3-008f-4704-9ca0-b7ee4632a932
@recipe function f(::Type{Val{:samplemarkers}}, x, y, z; step = 10)
    n = length(y)
    sx, sy = x[1:step:n], y[1:step:n]
    # add an empty series with the correct type for legend markers
    @series begin
        seriestype := :path
        markershape --> :auto
        x := [Inf]
        y := [Inf]
    end
    # add a series for the line
    @series begin
        primary := false # no legend entry
        markershape := :none # ensure no markers
        seriestype := :path
        seriescolor := get(plotattributes, :seriescolor, :auto)
        x := x
        y := y
    end
    # return  a series for the sampled markers
    primary := false
    seriestype := :scatter
    markershape --> :auto
    x := sx
    y := sy
end

# ╔═╡ 8549e36b-a0a2-42d2-a7f1-6ebbf9ebe5df
all_data = CSV.File(HTTP.get("https://jugit.fz-juelich.de/s.zitz/timedependent_wettability/-/raw/master/Data_CSV/Data_with_t0_Q_beta.csv").body) |> DataFrame

# ╔═╡ 32f54d38-2b4d-4da0-b9f5-1a1c92654922
combined = CSV.File(HTTP.get("https://jugit.fz-juelich.de/s.zitz/timedependent_wettability/-/raw/master/Data_CSV/morph_data_with_l2_v-2-4-6-8.csv").body) |> DataFrame

# ╔═╡ 5d8b33f1-8bef-4d48-b607-8e883588fdda
function t0(;hᵦ=0.07, γ=0.01, μ=1/6, θ=1/6)
    qsq = hᵦ * (1 - cospi(θ)) * (2 - 3 * hᵦ) 
    charT = 3 * μ / (γ * qsq^2)

    return charT
end

# ╔═╡ 36d5635e-f33c-4639-8f2b-63089f153bbb
function df_polish(df::DataFrame)
	len = size(df)[1]
	df[!, :vel_norm] = zeros(len)
	df[!, :isoperi_ratio] = zeros(len)
	df[!, :anisotro_ind] = zeros(len)
	df[!, :t_norm] = zeros(len)
	for i in 1:len
		if Int(df.velocity[i]) == 49
			dfvel_norm[i] = 10
		elseif Int(df.velocity[i]) == 490
			if df.lambda[i] == 1
				df.vel_norm[i] = 1
			elseif df.lambda[i] == 2
				df.vel_norm[i] = 2
			end
		elseif Int(df.velocity[i]) == 245
			df.vel_norm[i] = 4
		elseif Int(df.velocity[i]) == 164
			df.vel_norm[i] = 6
		elseif Int(df.velocity[i]) == 123
			df.vel_norm[i] = 8
		elseif Int(df.velocity[i]) == 4900
			df.vel_norm[i] = 0.1
		elseif Int(df.velocity[i]) == 98
			df.vel_norm[i] = 10
		elseif Int(df.velocity[i]) == 980
			df.vel_norm[i] = 1
		elseif Int(df.velocity[i]) == 9802
			df.vel_norm[i] = 0.1
		elseif Int(df.velocity[i]) == 147
			df.vel_norm[i] = 10
		elseif Int(df.velocity[i]) == 1470
			df.vel_norm[i] = 1
		elseif Int(df.velocity[i]) == 14702
			df.vel_norm[i] = 0.1
		end
		df.isoperi_ratio[i] = 4π*df.area[i]/df.perim[i]
		df.anisotro_ind[i] = (1-df.q2[i]) / (1+df.q2[i])
		df.t_norm[i] = df.timestep[i] * 5000 / t0()
	end
	return df
end

# ╔═╡ 27ef18b9-b9c8-4bdf-8e95-73c88346aaad
CSV.write("E:\\timedependent_wettability\\Data_CSV\\morph_data_with_l2_v-2-4-6-8.csv", combined)

# ╔═╡ f91f9a43-5eb6-4299-8dca-a4da6ac977db
@linq combined |>
			where(:threshold .== 15) |>
			where(:lambda .== 2.0) |>
			where(:velocity .== 245.0) |>
			# where(:pattern .== 1) |>
			select(:q2, :q3, :q4, :t_norm)

# ╔═╡ 9d35366c-2789-4dec-9821-e26c1e730e92
begin
	l2_v2 = @linq combined |>
			where(:threshold .== 15) |>
			where(:lambda .== 2.0) |>
			where(:velocity .== 490.0) |>
			# where(:pattern .== 1) |>
			select(:q2, :q3, :q4, :t_norm)
	replace!(l2_v2.q2, NaN => 0.0)
	l2_v4 = @linq combined |>
			where(:threshold .== 15) |>
			where(:lambda .== 2.0) |>
			where(:velocity .== 245.0) |>
			# where(:pattern .== 1) |>
			select(:q2, :q3, :q4, :t_norm)
	replace!(l2_v4.q2, NaN => 0.0)
	l2_v6 = @linq combined |>
			where(:threshold .== 15) |>
			where(:lambda .== 2.0) |>
			where(:velocity .== 164.0) |>
			# where(:pattern .== 1) |>
			select(:q2, :q3, :q4, :t_norm)
	replace!(l2_v6.q2, NaN => 0.0)
	l2_v8 = @linq combined |>
			where(:threshold .== 15) |>
			where(:lambda .== 2.0) |>
			where(:velocity .== 123.0) |>
			# where(:pattern .== 1) |>
			select(:q2, :q3, :q4, :t_norm)
	replace!(l2_v8.q2, NaN => 0.0)
	stability_plot = plot(l2_v2.t_norm, l2_v2.q2, label="v=2v₀")
	plot!(l2_v2.t_norm, l2_v4.q2, label="v=4v₀")
	plot!(l2_v2.t_norm, l2_v6.q2, label="v=6v₀")
	plot!(l2_v2.t_norm, l2_v8.q2, label="v=8v₀")
	
	
end

# ╔═╡ ebc6d193-64ba-4332-ae18-840778cc9674
savefig(stability_plot, "..\\Figures\\q2_lam2_vel_2_4_6_8.pdf")

# ╔═╡ ae00a920-37f7-4612-b311-8b8ca9419b6c
begin
	lam = 1
	thresh = 15
	vel = 0.0
	vel_cont = 1.0
	pat = 1
	l1_sin_0 = @linq combined |>
		where(:threshold .== thresh) |>
		where(:lambda .== lam) |>
		where(:vel_norm .== vel) |>
		where(:pattern .== pat) |>
		select(:q2, :q3, :q4, :q5, :q6, :q7, :q8, :isoperi_ratio, :anisotro_ind, :t_norm)
end

# ╔═╡ 7847d309-d6b4-48ce-8504-25aeb00dce45
begin
	labs_vels = ["vₜ=0" "vₜ=0.1v₀" "vₜ=1v₀" "vₜ=10v₀"]
	lh = 2
	q2_data_lam2 = zeros(998, 4)
	t_data = zeros(998)
	for i in enumerate([0.0 0.1 1.0 10.0])
		filtered = @linq all_data |>
			where(:threshold .== thresh) |>
			where(:lambda .== lh) |>
			where(:vel_norm .== i[2]) |>
			where(:pattern .== pat) |>
			select(:q2, :q3, :q4, :q5, :q6, :q7, :q8, :isoperi_ratio, :anisotro_ind, :t_norm)
		replace!(filtered.q2, NaN => 0.0)
		t_data = filtered.t_norm
		q2_data_lam2[:, i[1]] = filtered.q2
	end
	q2_lam2_plot = plot(l1_sin_0.t_norm,		 			# x-axis
		 q2_data_lam2,	     				# y-axis     
		 label=labs_vels, 					# labels
		 xlabel="t/t₀", 					# x-axis label
		 ylabel="q₂",						# y-axis label
		 w = 3, 							# line width
		 st = :samplemarkers, 				# some recipy stuff
		 step = 50, 						# density of markers
		 marker = (8, :auto, 0.6),			# marker size
		 legendfontsize = 18,			# legend font size
         tickfont = (16, "Arial"),	# tick font and size
         guidefont = (18, "Arial"),	# label font and size
	     grid = :none,						# grid variable
		 title="Sine λ=$(lh)",
		 legend=:topright)					# legend position
end

# ╔═╡ f59adb20-e6cb-4108-8da8-e491238a287d
md"## Stability of the rivulet structures

The stability of these structures is measured in terms of a time.
Their metastability leads necessary to a pure droplet state and `q₂` is sensitive to that breakup.
Therefore whenever `q₂` is below the threshold the rivulet has been broken.

This is what is measured in the following.
"

# ╔═╡ 2cd5c9ce-1689-427d-8eaa-eda548a64764
begin
	# The first data set 
	for i in enumerate([0.0 0.1 1.0 10.0])
		filtered = @linq all_data |>
			where(:threshold .== thresh) |>
			where(:lambda .== lh) |>
			where(:vel_norm .== i[2]) |>
			where(:pattern .== pat) |>
			select(:q2, :q3, :q4, :q5, :q6, :q7, :q8, :isoperi_ratio, :anisotro_ind, :t_norm)
		replace!(filtered.q2, NaN => 0.0)
		t_data = filtered.t_norm
		q2_data_lam2[:, i[1]] = filtered.q2
	end
	# The new data set with v = 2, 4, 6, 8
	labs_vels_2 = ["vₜ=2v₀" "vₜ=4v₀" "vₜ=6v₀" "vₜ=8v₀"]
	q2_data_lam2_other = zeros(993, 4)
	t_data_other = zeros(993,4)
	for i in enumerate([2.0 4.0 6.0 8.0])
		filtered = @linq combined |>
			where(:threshold .== thresh) |>
			where(:lambda .== lh) |>
			where(:vel_norm .== i[2]) |>
			where(:pattern .== pat) |>
			select(:q2, :q3, :q4, :q5, :q6, :q7, :q8, :isoperi_ratio, :anisotro_ind, :t_norm)
		replace!(filtered.q2, NaN => 0.0)
		t_data_other[:, i[1]] = filtered.t_norm
		q2_data_lam2_other[:, i[1]] = filtered.q2
	end
	more_lines = plot(l1_sin_0.t_norm,		 			# x-axis
		 q2_data_lam2,	     				# y-axis     
		 label=labs_vels, 					# labels
		 xlabel="t/t₀", 					# x-axis label
		 ylabel="q₂",						# y-axis label
		 w = 3, 							# line width
		 st = :samplemarkers, 				# some recipy stuff
		 step = 50, 						# density of markers
		 marker = (8, :auto, 0.6),			# marker size
		 legendfontsize = 18,			# legend font size
         tickfont = (16, "Arial"),	# tick font and size
         guidefont = (18, "Arial"),	# label font and size
	     grid = :none,						# grid variable
		 title="Sine λ=$(lh)",
		 # legend=:outertopright				# legend position
		 )
	plot!(t_data_other,		 			# x-axis
		 q2_data_lam2_other,	     				# y-axis     
		 label=labs_vels_2, 					# labels
		 # xlabel="t/t₀", 					# x-axis label
		 # ylabel="q₂",						# y-axis label
		 w = 3, 							# line width
		 st = :samplemarkers, 				# some recipy stuff
		 step = 50, 						# density of markers
		 marker = (8, :auto, 0.6),			# marker size
		 # legendfontsize = 18,			# legend font size
		 # tickfont = (16, "Arial"),	# tick font and size
		 # guidefont = (18, "Arial"),	# label font and size
		 # grid = :none,						# grid variable
		 # title="Sine λ=$(lh)",
		 legend=false
		)
	hline!([0.625],  line = (3, :dash, 0.6, [:black]), label="stability")
end

# ╔═╡ 5cafdf48-4466-4c14-9f9b-d36b41899ce1
# savefig(more_lines, "..\\Figures\\q2_lam2_all_vels.pdf")
savefig(more_lines, "../Figures/q2_lam2_all_vels.pdf")

# ╔═╡ 353e0bfb-9537-482b-ac9d-cb017172c051
begin
	stab_data = zeros(710, 9)
	for i in enumerate([0.0 0.1 1.0 2.0 4.0 6.0 8.0 10.0])
		df = @linq combined |>
			where(:threshold .== thresh) |>
			where(:lambda .== lh) |>
			where(:vel_norm .== i[2]) |>
			where(:pattern .== pat) |>
			where(25 .> :t_norm .> 5.0) |>
			select(:q2, :vel_norm, :t_norm)
		replace!(df.q2, NaN => 0.0)
		stab_data[:, i[1]] = df.q2
		stab_data[:, 9] = df.t_norm
	end
end

# ╔═╡ fa414817-8a45-49b0-bee1-d5b240892d23
begin
	stab_df = DataFrame()
	stab_df[!, :v00] = stab_data[:,1] 	
	stab_df[!, :v01] = stab_data[:,2] 
	stab_df[!, :v10] = stab_data[:,3] 	
	stab_df[!, :v20] = stab_data[:,4] 	
	stab_df[!, :v40] = stab_data[:,5] 	
	stab_df[!, :v60] = stab_data[:,6] 	
	stab_df[!, :v80] = stab_data[:,7]
	stab_df[!, :vX0] = stab_data[:,8] 	
	stab_df[!, :time] = stab_data[:,9] 	
end

# ╔═╡ 949c47f5-da23-40ab-9afc-179701e25ff0
begin
	t_stab = zeros(8)
	size(stab_df[(0.622 .<= stab_df[!, :v00] .<= 0.628), [:v00, :time]])
	for i in enumerate([:v00 :v01 :v10 :v20 :v40 :v60 :v80 :vX0])
		if size(stab_df[(0.620 .<= stab_df[!, i[2]] .<= 0.630), [i[2], :time]])[1] > 0
			t_stab[i[1]] = stab_df[(0.620 .<= stab_df[!, i[2]] .<= 0.630), [i[2], :time]][1,2]
		else
			t_stab[i[1]] = 0
		end
	end
end

# ╔═╡ e6274bde-2b48-4d6e-bf32-e7f0a1f19aab
begin
	vel_set = [0.0, 0.1, 1.0, 2.0, 4.0, 6.0, 8.0, 10.0]
	stab_plot = scatter(vel_set, #[2:8] 
	 t_stab, #[2:8]
	 xlabel="vₜ/v₀",
	 ylabel="t/t₀",
	 # xaxis=:log,
	 # yaxis=:log,
	 label="failure time",
	 markersize = 11,
     legend=:bottomright,
	 legendfontsize = 12,			# legend font size
     tickfont = (16, "Arial"),	# tick font and size
     guidefont = (18, "Arial"),	# label font and size
	 grid = :none,						# grid variable
	 xlims=(-0.5, 11),
	 ylims=(-0.5, 22),
	)
end

# ╔═╡ a257abae-80c8-43ed-b665-93c85f2b8389
# savefig(stab_plot, "..\\Figures\\stab_lig_lam2.pdf")
savefig(stab_plot, "../Figures/stab_lig_semilog.pdf")

# ╔═╡ 4b7abc3d-a8ef-4c6c-903b-be4cea379c02
begin
	fitrange = collect(0.0:0.01:10.0)
	scatter(vel_set, #[2:8] 
	 t_stab, #[2:8]
	 xlabel="vₜ/v₀",
	 ylabel="t/t₀",
	 # xaxis=:log,
	 # yaxis=:log,
	 label="failure time",
	 markersize = 11,
     legend=:bottomright,
	 legendfontsize = 12,			# legend font size
     tickfont = (16, "Arial"),	# tick font and size
     guidefont = (18, "Arial"),	# label font and size
	 grid = :none,						# grid variable
	 xlims=(-0.5, 11),
	 ylims=(-0.5, 22),
	)
	plot!(fitrange, 2 .* log2.(80 .* fitrange), label="ln")
	plot!(fitrange, 0.2 .* sqrt.(2000 .* fitrange), label="1/2")
	plot!(fitrange, 2 .* cbrt.(200 .* fitrange), label="1/3")
<<<<<<< HEAD
	plot!(fitrange, 2.5 .* (400 .* fitrange).^(1/4), xlims = (0.1, 12), ylims = (0.1, 25), label="1/4")
=======
	plot!(fitrange, 2.5 .* (400 .* fitrange).^(1/4), label="1/4")
	# plot!(xlims=(0.08, 12))
end

# ╔═╡ 17febf60-5b42-4ad7-a506-c6695b3af76a
pwd()

# ╔═╡ 1dad7f3b-c91d-4141-b288-e8ab050316ef
df_lig_lam2 = DataFrame(CSV.File("..\\Data_CSV\\lig_lam_2_delta_h.csv"))

# ╔═╡ 308fb6fc-2ca2-4db2-afdd-61bbddc53717
begin
	lig_deltas = zeros(1000, 9)
	for i in enumerate([0.0 0.1 1.0 2.0 4.0 6.0 8.0 10])
		lig_v = @linq df_lig_lam2 |>
		 	where(:velocities .== i[2]) |>
		 	select(:Lig_delta, :time)
		lig_deltas[:, i[1]] .= lig_v.Lig_delta
		if i[1] == 1
			lig_deltas[:,9] .= lig_v.time
		end
	end
end

# ╔═╡ 7255922b-0361-4975-9435-9353d1ed553d
begin
	vnames = ["vₜ=0" "vₜ=0.1v₀" "vₜ=1v₀" "vₜ=2v₀" "vₜ=4v₀" "vₜ=6v₀" "vₜ=8v₀" "vₜ=10v₀"]
	lig_delth = plot(lig_deltas[:,9], lig_deltas[:,1], label=vnames[1])
	# plot!(lig_deltas[:,9], lig_deltas[:,2], label=vnames[2])
	plot!(lig_deltas[:,9], lig_deltas[:,3], label=vnames[3])
	plot!(lig_deltas[:,9], lig_deltas[:,4], label=vnames[4])
	plot!(lig_deltas[:,9], lig_deltas[:,5], label=vnames[5])
	plot!(lig_deltas[:,9], lig_deltas[:,6], label=vnames[6])
	plot!(lig_deltas[:,9], lig_deltas[:,7], label=vnames[7])
	plot!(lig_deltas[:,9], lig_deltas[:,8], label=vnames[8])
	plot!(yaxis=:log)
	plot!(legend=:bottomright)
	plot!(xlims=(2,25))
	plot!(ylims=(0.7,12))
end

# ╔═╡ 49d51bff-8d7e-4385-bf97-6993f6c7ef80
savefig(lig_delth, "..\\Figures\\delta_h_ligaments.pdf")

# ╔═╡ 7f8b8dc1-f58d-45cc-8042-aa86c1533536
begin
	vel_numer = [980 490 245 164 123 98]
	vel_norms = [1 2 4 6 8 10] 
	plot(lig_deltas[:,9], lig_deltas[:,1], label=vnames[1])
	# plot!(lig_deltas[:,9], lig_deltas[:,2], label=vnames[2])
	plot!(lig_deltas[:,9], lig_deltas[:,3] .* 1 , label=vnames[3])
	plot!(lig_deltas[:,9] , lig_deltas[:,4] .* cbrt(2) , label=vnames[4])
	plot!(lig_deltas[:,9] , lig_deltas[:,5] .* cbrt(4) , label=vnames[5])
	plot!(lig_deltas[:,9] , lig_deltas[:,6] .* cbrt(6) , label=vnames[6])
	plot!(lig_deltas[:,9] , lig_deltas[:,7] .* cbrt(8) , label=vnames[7])
	plot!(lig_deltas[:,9] , lig_deltas[:,8] .* cbrt(10), label=vnames[8])
	plot!(yaxis=:log)
	plot!(legend=:bottomright)
	# plot!(xlims=(2,25))
	# plot!(ylims=(0.7,12))
>>>>>>> cf0cb9df
end

# ╔═╡ 00000000-0000-0000-0000-000000000001
PLUTO_PROJECT_TOML_CONTENTS = """
[deps]
CSV = "336ed68f-0bac-5ca0-87d4-7b16caf5d00b"
DataFrames = "a93c6f00-e57d-5684-b7b6-d8193f3e46c0"
DataFramesMeta = "1313f7d8-7da2-5740-9ea0-a2ca25f37964"
HTTP = "cd3eb016-35fb-5094-929b-558a96fad6f3"
JDF = "babc3d20-cd49-4f60-a736-a8f9c08892d3"
Plots = "91a5bcdd-55d7-5caf-9e0b-520d859cae80"
Query = "1a8c2f83-1ff3-5112-b086-8aa67b057ba1"

[compat]
CSV = "~0.9.1"
DataFrames = "~1.2.2"
DataFramesMeta = "~0.9.1"
HTTP = "~0.9.14"
JDF = "~0.4.4"
Plots = "~1.21.3"
Query = "~1.0.0"
"""

# ╔═╡ 00000000-0000-0000-0000-000000000002
PLUTO_MANIFEST_TOML_CONTENTS = """
# This file is machine-generated - editing it directly is not advised

[[Adapt]]
deps = ["LinearAlgebra"]
git-tree-sha1 = "84918055d15b3114ede17ac6a7182f68870c16f7"
uuid = "79e6a3ab-5dfb-504d-930d-738a2a938a0e"
version = "3.3.1"

[[ArgTools]]
uuid = "0dad84c5-d112-42e6-8d28-ef12dabb789f"

[[Artifacts]]
uuid = "56f22d72-fd6d-98f1-02f0-08ddc0907c33"

[[Base64]]
uuid = "2a0f44e3-6c83-55bd-87e4-b1978d98bd5f"

[[Blosc]]
deps = ["Blosc_jll"]
git-tree-sha1 = "84cf7d0f8fd46ca6f1b3e0305b4b4a37afe50fd6"
uuid = "a74b3585-a348-5f62-a45c-50e91977d574"
version = "0.7.0"

[[Blosc_jll]]
deps = ["Artifacts", "JLLWrappers", "Libdl", "Lz4_jll", "Pkg", "Zlib_jll", "Zstd_jll"]
git-tree-sha1 = "e747dac84f39c62aff6956651ec359686490134e"
uuid = "0b7ba130-8d10-5ba8-a3d6-c5182647fed9"
version = "1.21.0+0"

[[BufferedStreams]]
deps = ["Compat", "Test"]
git-tree-sha1 = "5d55b9486590fdda5905c275bb21ce1f0754020f"
uuid = "e1450e63-4bb3-523b-b2a4-4ffa8c0fd77d"
version = "1.0.0"

[[Bzip2_jll]]
deps = ["Artifacts", "JLLWrappers", "Libdl", "Pkg"]
git-tree-sha1 = "19a35467a82e236ff51bc17a3a44b69ef35185a2"
uuid = "6e34b625-4abd-537c-b88f-471c36dfa7a0"
version = "1.0.8+0"

[[CSV]]
deps = ["CodecZlib", "Dates", "FilePathsBase", "Mmap", "Parsers", "PooledArrays", "SentinelArrays", "Tables", "Unicode", "WeakRefStrings"]
git-tree-sha1 = "c907e91e253751f5840135f4c9deb1308273338d"
uuid = "336ed68f-0bac-5ca0-87d4-7b16caf5d00b"
version = "0.9.1"

[[Cairo_jll]]
deps = ["Artifacts", "Bzip2_jll", "Fontconfig_jll", "FreeType2_jll", "Glib_jll", "JLLWrappers", "LZO_jll", "Libdl", "Pixman_jll", "Pkg", "Xorg_libXext_jll", "Xorg_libXrender_jll", "Zlib_jll", "libpng_jll"]
git-tree-sha1 = "f2202b55d816427cd385a9a4f3ffb226bee80f99"
uuid = "83423d85-b0ee-5818-9007-b63ccbeb887a"
version = "1.16.1+0"

[[CategoricalArrays]]
deps = ["DataAPI", "Future", "JSON", "Missings", "Printf", "RecipesBase", "Statistics", "StructTypes", "Unicode"]
git-tree-sha1 = "1562002780515d2573a4fb0c3715e4e57481075e"
uuid = "324d7699-5711-5eae-9e2f-1d82baa6b597"
version = "0.10.0"

[[Chain]]
git-tree-sha1 = "cac464e71767e8a04ceee82a889ca56502795705"
uuid = "8be319e6-bccf-4806-a6f7-6fae938471bc"
version = "0.4.8"

[[CodecZlib]]
deps = ["TranscodingStreams", "Zlib_jll"]
git-tree-sha1 = "ded953804d019afa9a3f98981d99b33e3db7b6da"
uuid = "944b1d66-785c-5afd-91f1-9de20f533193"
version = "0.7.0"

[[ColorSchemes]]
deps = ["ColorTypes", "Colors", "FixedPointNumbers", "Random"]
git-tree-sha1 = "9995eb3977fbf67b86d0a0a0508e83017ded03f2"
uuid = "35d6a980-a343-548e-a6ea-1d62b119f2f4"
version = "3.14.0"

[[ColorTypes]]
deps = ["FixedPointNumbers", "Random"]
git-tree-sha1 = "024fe24d83e4a5bf5fc80501a314ce0d1aa35597"
uuid = "3da002f7-5984-5a60-b8a6-cbb66c0b333f"
version = "0.11.0"

[[Colors]]
deps = ["ColorTypes", "FixedPointNumbers", "Reexport"]
git-tree-sha1 = "417b0ed7b8b838aa6ca0a87aadf1bb9eb111ce40"
uuid = "5ae59095-9a9b-59fe-a467-6f913c188581"
version = "0.12.8"

[[Compat]]
deps = ["Base64", "Dates", "DelimitedFiles", "Distributed", "InteractiveUtils", "LibGit2", "Libdl", "LinearAlgebra", "Markdown", "Mmap", "Pkg", "Printf", "REPL", "Random", "SHA", "Serialization", "SharedArrays", "Sockets", "SparseArrays", "Statistics", "Test", "UUIDs", "Unicode"]
git-tree-sha1 = "4866e381721b30fac8dda4c8cb1d9db45c8d2994"
uuid = "34da2185-b29b-5c13-b0c7-acf172513d20"
version = "3.37.0"

[[CompilerSupportLibraries_jll]]
deps = ["Artifacts", "Libdl"]
uuid = "e66e0078-7015-5450-92f7-15fbd957f2ae"

[[Contour]]
deps = ["StaticArrays"]
git-tree-sha1 = "9f02045d934dc030edad45944ea80dbd1f0ebea7"
uuid = "d38c429a-6771-53c6-b99e-75d170b6e991"
version = "0.5.7"

[[Crayons]]
git-tree-sha1 = "3f71217b538d7aaee0b69ab47d9b7724ca8afa0d"
uuid = "a8cc5b0e-0ffa-5ad4-8c14-923d3ee1735f"
version = "4.0.4"

[[DataAPI]]
git-tree-sha1 = "bec2532f8adb82005476c141ec23e921fc20971b"
uuid = "9a962f9c-6df0-11e9-0e5d-c546b8b5ee8a"
version = "1.8.0"

[[DataFrames]]
deps = ["Compat", "DataAPI", "Future", "InvertedIndices", "IteratorInterfaceExtensions", "LinearAlgebra", "Markdown", "Missings", "PooledArrays", "PrettyTables", "Printf", "REPL", "Reexport", "SortingAlgorithms", "Statistics", "TableTraits", "Tables", "Unicode"]
git-tree-sha1 = "d785f42445b63fc86caa08bb9a9351008be9b765"
uuid = "a93c6f00-e57d-5684-b7b6-d8193f3e46c0"
version = "1.2.2"

[[DataFramesMeta]]
deps = ["Chain", "DataFrames", "MacroTools", "Reexport"]
git-tree-sha1 = "29e71b438935977f8905c0cb3a8a84475fc70101"
uuid = "1313f7d8-7da2-5740-9ea0-a2ca25f37964"
version = "0.9.1"

[[DataStructures]]
deps = ["Compat", "InteractiveUtils", "OrderedCollections"]
git-tree-sha1 = "7d9d316f04214f7efdbb6398d545446e246eff02"
uuid = "864edb3b-99cc-5e75-8d2d-829cb0a9cfe8"
version = "0.18.10"

[[DataValueInterfaces]]
git-tree-sha1 = "bfc1187b79289637fa0ef6d4436ebdfe6905cbd6"
uuid = "e2d170a0-9d28-54be-80f0-106bbe20a464"
version = "1.0.0"

[[DataValues]]
deps = ["DataValueInterfaces", "Dates"]
git-tree-sha1 = "d88a19299eba280a6d062e135a43f00323ae70bf"
uuid = "e7dc6d0d-1eca-5fa6-8ad6-5aecde8b7ea5"
version = "0.4.13"

[[Dates]]
deps = ["Printf"]
uuid = "ade2ca70-3891-5945-98fb-dc099432e06a"

[[DelimitedFiles]]
deps = ["Mmap"]
uuid = "8bb1440f-4735-579b-a4ab-409b98df4dab"

[[Distributed]]
deps = ["Random", "Serialization", "Sockets"]
uuid = "8ba89e20-285c-5b6f-9357-94700520ee1b"

[[Downloads]]
deps = ["ArgTools", "LibCURL", "NetworkOptions"]
uuid = "f43a241f-c20a-4ad4-852c-f6b1247861c6"

[[EarCut_jll]]
deps = ["Artifacts", "JLLWrappers", "Libdl", "Pkg"]
git-tree-sha1 = "3f3a2501fa7236e9b911e0f7a588c657e822bb6d"
uuid = "5ae413db-bbd1-5e63-b57d-d24a61df00f5"
version = "2.2.3+0"

[[Expat_jll]]
deps = ["Artifacts", "JLLWrappers", "Libdl", "Pkg"]
git-tree-sha1 = "b3bfd02e98aedfa5cf885665493c5598c350cd2f"
uuid = "2e619515-83b5-522b-bb60-26c02a35a201"
version = "2.2.10+0"

[[ExprTools]]
git-tree-sha1 = "b7e3d17636b348f005f11040025ae8c6f645fe92"
uuid = "e2ba6199-217a-4e67-a87a-7c52f15ade04"
version = "0.1.6"

[[FFMPEG]]
deps = ["FFMPEG_jll"]
git-tree-sha1 = "b57e3acbe22f8484b4b5ff66a7499717fe1a9cc8"
uuid = "c87230d0-a227-11e9-1b43-d7ebe4e7570a"
version = "0.4.1"

[[FFMPEG_jll]]
deps = ["Artifacts", "Bzip2_jll", "FreeType2_jll", "FriBidi_jll", "JLLWrappers", "LAME_jll", "Libdl", "Ogg_jll", "OpenSSL_jll", "Opus_jll", "Pkg", "Zlib_jll", "libass_jll", "libfdk_aac_jll", "libvorbis_jll", "x264_jll", "x265_jll"]
git-tree-sha1 = "d8a578692e3077ac998b50c0217dfd67f21d1e5f"
uuid = "b22a6f82-2f65-5046-a5b2-351ab43fb4e5"
version = "4.4.0+0"

[[FilePathsBase]]
deps = ["Dates", "Mmap", "Printf", "Test", "UUIDs"]
git-tree-sha1 = "0f5e8d0cb91a6386ba47bd1527b240bd5725fbae"
uuid = "48062228-2e41-5def-b9a4-89aafe57970f"
version = "0.9.10"

[[FixedPointNumbers]]
deps = ["Statistics"]
git-tree-sha1 = "335bfdceacc84c5cdf16aadc768aa5ddfc5383cc"
uuid = "53c48c17-4a7d-5ca2-90c5-79b7896eea93"
version = "0.8.4"

[[Fontconfig_jll]]
deps = ["Artifacts", "Bzip2_jll", "Expat_jll", "FreeType2_jll", "JLLWrappers", "Libdl", "Libuuid_jll", "Pkg", "Zlib_jll"]
git-tree-sha1 = "21efd19106a55620a188615da6d3d06cd7f6ee03"
uuid = "a3f928ae-7b40-5064-980b-68af3947d34b"
version = "2.13.93+0"

[[Formatting]]
deps = ["Printf"]
git-tree-sha1 = "8339d61043228fdd3eb658d86c926cb282ae72a8"
uuid = "59287772-0a20-5a39-b81b-1366585eb4c0"
version = "0.4.2"

[[FreeType2_jll]]
deps = ["Artifacts", "Bzip2_jll", "JLLWrappers", "Libdl", "Pkg", "Zlib_jll"]
git-tree-sha1 = "87eb71354d8ec1a96d4a7636bd57a7347dde3ef9"
uuid = "d7e528f0-a631-5988-bf34-fe36492bcfd7"
version = "2.10.4+0"

[[FriBidi_jll]]
deps = ["Artifacts", "JLLWrappers", "Libdl", "Pkg"]
git-tree-sha1 = "aa31987c2ba8704e23c6c8ba8a4f769d5d7e4f91"
uuid = "559328eb-81f9-559d-9380-de523a88c83c"
version = "1.0.10+0"

[[Future]]
deps = ["Random"]
uuid = "9fa8497b-333b-5362-9e8d-4d0656e87820"

[[GLFW_jll]]
deps = ["Artifacts", "JLLWrappers", "Libdl", "Libglvnd_jll", "Pkg", "Xorg_libXcursor_jll", "Xorg_libXi_jll", "Xorg_libXinerama_jll", "Xorg_libXrandr_jll"]
git-tree-sha1 = "dba1e8614e98949abfa60480b13653813d8f0157"
uuid = "0656b61e-2033-5cc2-a64a-77c0f6c09b89"
version = "3.3.5+0"

[[GR]]
deps = ["Base64", "DelimitedFiles", "GR_jll", "HTTP", "JSON", "Libdl", "LinearAlgebra", "Pkg", "Printf", "Random", "Serialization", "Sockets", "Test", "UUIDs"]
git-tree-sha1 = "182da592436e287758ded5be6e32c406de3a2e47"
uuid = "28b8d3ca-fb5f-59d9-8090-bfdbd6d07a71"
version = "0.58.1"

[[GR_jll]]
deps = ["Artifacts", "Bzip2_jll", "Cairo_jll", "FFMPEG_jll", "Fontconfig_jll", "GLFW_jll", "JLLWrappers", "JpegTurbo_jll", "Libdl", "Libtiff_jll", "Pixman_jll", "Pkg", "Qt5Base_jll", "Zlib_jll", "libpng_jll"]
git-tree-sha1 = "ef49a187604f865f4708c90e3f431890724e9012"
uuid = "d2c73de3-f751-5644-a686-071e5b155ba9"
version = "0.59.0+0"

[[GeometryBasics]]
deps = ["EarCut_jll", "IterTools", "LinearAlgebra", "StaticArrays", "StructArrays", "Tables"]
git-tree-sha1 = "58bcdf5ebc057b085e58d95c138725628dd7453c"
uuid = "5c1252a2-5f33-56bf-86c9-59e7332b4326"
version = "0.4.1"

[[Gettext_jll]]
deps = ["Artifacts", "CompilerSupportLibraries_jll", "JLLWrappers", "Libdl", "Libiconv_jll", "Pkg", "XML2_jll"]
git-tree-sha1 = "9b02998aba7bf074d14de89f9d37ca24a1a0b046"
uuid = "78b55507-aeef-58d4-861c-77aaff3498b1"
version = "0.21.0+0"

[[Glib_jll]]
deps = ["Artifacts", "Gettext_jll", "JLLWrappers", "Libdl", "Libffi_jll", "Libiconv_jll", "Libmount_jll", "PCRE_jll", "Pkg", "Zlib_jll"]
git-tree-sha1 = "7bf67e9a481712b3dbe9cb3dac852dc4b1162e02"
uuid = "7746bdde-850d-59dc-9ae8-88ece973131d"
version = "2.68.3+0"

[[Graphite2_jll]]
deps = ["Artifacts", "JLLWrappers", "Libdl", "Pkg"]
git-tree-sha1 = "344bf40dcab1073aca04aa0df4fb092f920e4011"
uuid = "3b182d85-2403-5c21-9c21-1e1f0cc25472"
version = "1.3.14+0"

[[Grisu]]
git-tree-sha1 = "53bb909d1151e57e2484c3d1b53e19552b887fb2"
uuid = "42e2da0e-8278-4e71-bc24-59509adca0fe"
version = "1.0.2"

[[HTTP]]
deps = ["Base64", "Dates", "IniFile", "Logging", "MbedTLS", "NetworkOptions", "Sockets", "URIs"]
git-tree-sha1 = "60ed5f1643927479f845b0135bb369b031b541fa"
uuid = "cd3eb016-35fb-5094-929b-558a96fad6f3"
version = "0.9.14"

[[HarfBuzz_jll]]
deps = ["Artifacts", "Cairo_jll", "Fontconfig_jll", "FreeType2_jll", "Glib_jll", "Graphite2_jll", "JLLWrappers", "Libdl", "Libffi_jll", "Pkg"]
git-tree-sha1 = "8a954fed8ac097d5be04921d595f741115c1b2ad"
uuid = "2e76f6c2-a576-52d4-95c1-20adfe4de566"
version = "2.8.1+0"

[[IniFile]]
deps = ["Test"]
git-tree-sha1 = "098e4d2c533924c921f9f9847274f2ad89e018b8"
uuid = "83e8ac13-25f8-5344-8a64-a9f2b223428f"
version = "0.5.0"

[[InteractiveUtils]]
deps = ["Markdown"]
uuid = "b77e0a4c-d291-57a0-90e8-8db25a27a240"

[[InvertedIndices]]
git-tree-sha1 = "bee5f1ef5bf65df56bdd2e40447590b272a5471f"
uuid = "41ab1584-1d38-5bbf-9106-f11c6c58b48f"
version = "1.1.0"

[[IterTools]]
git-tree-sha1 = "05110a2ab1fc5f932622ffea2a003221f4782c18"
uuid = "c8e1da08-722c-5040-9ed9-7db0dc04731e"
version = "1.3.0"

[[IterableTables]]
deps = ["DataValues", "IteratorInterfaceExtensions", "Requires", "TableTraits", "TableTraitsUtils"]
git-tree-sha1 = "70300b876b2cebde43ebc0df42bc8c94a144e1b4"
uuid = "1c8ee90f-4401-5389-894e-7a04a3dc0f4d"
version = "1.0.0"

[[IteratorInterfaceExtensions]]
git-tree-sha1 = "a3f24677c21f5bbe9d2a714f95dcd58337fb2856"
uuid = "82899510-4779-5014-852e-03e436cf321d"
version = "1.0.0"

[[JDF]]
deps = ["Blosc", "BufferedStreams", "CategoricalArrays", "DataAPI", "Missings", "PooledArrays", "Serialization", "StatsBase", "Tables", "TimeZones", "WeakRefStrings"]
git-tree-sha1 = "19c1dc0ab41471719f13ba01102671dbce2899f6"
uuid = "babc3d20-cd49-4f60-a736-a8f9c08892d3"
version = "0.4.4"

[[JLLWrappers]]
deps = ["Preferences"]
git-tree-sha1 = "642a199af8b68253517b80bd3bfd17eb4e84df6e"
uuid = "692b3bcd-3c85-4b1f-b108-f13ce0eb3210"
version = "1.3.0"

[[JSON]]
deps = ["Dates", "Mmap", "Parsers", "Unicode"]
git-tree-sha1 = "8076680b162ada2a031f707ac7b4953e30667a37"
uuid = "682c06a0-de6a-54ab-a142-c8b1cf79cde6"
version = "0.21.2"

[[JpegTurbo_jll]]
deps = ["Artifacts", "JLLWrappers", "Libdl", "Pkg"]
git-tree-sha1 = "d735490ac75c5cb9f1b00d8b5509c11984dc6943"
uuid = "aacddb02-875f-59d6-b918-886e6ef4fbf8"
version = "2.1.0+0"

[[LAME_jll]]
deps = ["Artifacts", "JLLWrappers", "Libdl", "Pkg"]
git-tree-sha1 = "f6250b16881adf048549549fba48b1161acdac8c"
uuid = "c1c5ebd0-6772-5130-a774-d5fcae4a789d"
version = "3.100.1+0"

[[LZO_jll]]
deps = ["Artifacts", "JLLWrappers", "Libdl", "Pkg"]
git-tree-sha1 = "e5b909bcf985c5e2605737d2ce278ed791b89be6"
uuid = "dd4b983a-f0e5-5f8d-a1b7-129d4a5fb1ac"
version = "2.10.1+0"

[[LaTeXStrings]]
git-tree-sha1 = "c7f1c695e06c01b95a67f0cd1d34994f3e7db104"
uuid = "b964fa9f-0449-5b57-a5c2-d3ea65f4040f"
version = "1.2.1"

[[Latexify]]
deps = ["Formatting", "InteractiveUtils", "LaTeXStrings", "MacroTools", "Markdown", "Printf", "Requires"]
git-tree-sha1 = "a4b12a1bd2ebade87891ab7e36fdbce582301a92"
uuid = "23fbe1c1-3f47-55db-b15f-69d7ec21a316"
version = "0.15.6"

[[LazyArtifacts]]
deps = ["Artifacts", "Pkg"]
uuid = "4af54fe1-eca0-43a8-85a7-787d91b784e3"

[[LibCURL]]
deps = ["LibCURL_jll", "MozillaCACerts_jll"]
uuid = "b27032c2-a3e7-50c8-80cd-2d36dbcbfd21"

[[LibCURL_jll]]
deps = ["Artifacts", "LibSSH2_jll", "Libdl", "MbedTLS_jll", "Zlib_jll", "nghttp2_jll"]
uuid = "deac9b47-8bc7-5906-a0fe-35ac56dc84c0"

[[LibGit2]]
deps = ["Base64", "NetworkOptions", "Printf", "SHA"]
uuid = "76f85450-5226-5b5a-8eaa-529ad045b433"

[[LibSSH2_jll]]
deps = ["Artifacts", "Libdl", "MbedTLS_jll"]
uuid = "29816b5a-b9ab-546f-933c-edad1886dfa8"

[[Libdl]]
uuid = "8f399da3-3557-5675-b5ff-fb832c97cbdb"

[[Libffi_jll]]
deps = ["Artifacts", "JLLWrappers", "Libdl", "Pkg"]
git-tree-sha1 = "761a393aeccd6aa92ec3515e428c26bf99575b3b"
uuid = "e9f186c6-92d2-5b65-8a66-fee21dc1b490"
version = "3.2.2+0"

[[Libgcrypt_jll]]
deps = ["Artifacts", "JLLWrappers", "Libdl", "Libgpg_error_jll", "Pkg"]
git-tree-sha1 = "64613c82a59c120435c067c2b809fc61cf5166ae"
uuid = "d4300ac3-e22c-5743-9152-c294e39db1e4"
version = "1.8.7+0"

[[Libglvnd_jll]]
deps = ["Artifacts", "JLLWrappers", "Libdl", "Pkg", "Xorg_libX11_jll", "Xorg_libXext_jll"]
git-tree-sha1 = "7739f837d6447403596a75d19ed01fd08d6f56bf"
uuid = "7e76a0d4-f3c7-5321-8279-8d96eeed0f29"
version = "1.3.0+3"

[[Libgpg_error_jll]]
deps = ["Artifacts", "JLLWrappers", "Libdl", "Pkg"]
git-tree-sha1 = "c333716e46366857753e273ce6a69ee0945a6db9"
uuid = "7add5ba3-2f88-524e-9cd5-f83b8a55f7b8"
version = "1.42.0+0"

[[Libiconv_jll]]
deps = ["Artifacts", "JLLWrappers", "Libdl", "Pkg"]
git-tree-sha1 = "42b62845d70a619f063a7da093d995ec8e15e778"
uuid = "94ce4f54-9a6c-5748-9c1c-f9c7231a4531"
version = "1.16.1+1"

[[Libmount_jll]]
deps = ["Artifacts", "JLLWrappers", "Libdl", "Pkg"]
git-tree-sha1 = "9c30530bf0effd46e15e0fdcf2b8636e78cbbd73"
uuid = "4b2f31a3-9ecc-558c-b454-b3730dcb73e9"
version = "2.35.0+0"

[[Libtiff_jll]]
deps = ["Artifacts", "JLLWrappers", "JpegTurbo_jll", "Libdl", "Pkg", "Zlib_jll", "Zstd_jll"]
git-tree-sha1 = "340e257aada13f95f98ee352d316c3bed37c8ab9"
uuid = "89763e89-9b03-5906-acba-b20f662cd828"
version = "4.3.0+0"

[[Libuuid_jll]]
deps = ["Artifacts", "JLLWrappers", "Libdl", "Pkg"]
git-tree-sha1 = "7f3efec06033682db852f8b3bc3c1d2b0a0ab066"
uuid = "38a345b3-de98-5d2b-a5d3-14cd9215e700"
version = "2.36.0+0"

[[LinearAlgebra]]
deps = ["Libdl"]
uuid = "37e2e46d-f89d-539d-b4ee-838fcccc9c8e"

[[Logging]]
uuid = "56ddb016-857b-54e1-b83d-db4d58db5568"

[[Lz4_jll]]
deps = ["Artifacts", "JLLWrappers", "Libdl", "Pkg"]
git-tree-sha1 = "5d494bc6e85c4c9b626ee0cab05daa4085486ab1"
uuid = "5ced341a-0733-55b8-9ab6-a4889d929147"
version = "1.9.3+0"

[[MacroTools]]
deps = ["Markdown", "Random"]
git-tree-sha1 = "5a5bc6bf062f0f95e62d0fe0a2d99699fed82dd9"
uuid = "1914dd2f-81c6-5fcd-8719-6d5c9610ff09"
version = "0.5.8"

[[Markdown]]
deps = ["Base64"]
uuid = "d6f4376e-aef5-505a-96c1-9c027394607a"

[[MbedTLS]]
deps = ["Dates", "MbedTLS_jll", "Random", "Sockets"]
git-tree-sha1 = "1c38e51c3d08ef2278062ebceade0e46cefc96fe"
uuid = "739be429-bea8-5141-9913-cc70e7f3736d"
version = "1.0.3"

[[MbedTLS_jll]]
deps = ["Artifacts", "Libdl"]
uuid = "c8ffd9c3-330d-5841-b78e-0817d7145fa1"

[[Measures]]
git-tree-sha1 = "e498ddeee6f9fdb4551ce855a46f54dbd900245f"
uuid = "442fdcdd-2543-5da2-b0f3-8c86c306513e"
version = "0.3.1"

[[Missings]]
deps = ["DataAPI"]
git-tree-sha1 = "2ca267b08821e86c5ef4376cffed98a46c2cb205"
uuid = "e1d29d7a-bbdc-5cf2-9ac0-f12de2c33e28"
version = "1.0.1"

[[Mmap]]
uuid = "a63ad114-7e13-5084-954f-fe012c677804"

[[Mocking]]
deps = ["ExprTools"]
git-tree-sha1 = "748f6e1e4de814b101911e64cc12d83a6af66782"
uuid = "78c3b35d-d492-501b-9361-3d52fe80e533"
version = "0.7.2"

[[MozillaCACerts_jll]]
uuid = "14a3606d-f60d-562e-9121-12d972cd8159"

[[NaNMath]]
git-tree-sha1 = "bfe47e760d60b82b66b61d2d44128b62e3a369fb"
uuid = "77ba4419-2d1f-58cd-9bb1-8ffee604a2e3"
version = "0.3.5"

[[NetworkOptions]]
uuid = "ca575930-c2e3-43a9-ace4-1e988b2c1908"

[[Ogg_jll]]
deps = ["Artifacts", "JLLWrappers", "Libdl", "Pkg"]
git-tree-sha1 = "7937eda4681660b4d6aeeecc2f7e1c81c8ee4e2f"
uuid = "e7412a2a-1a6e-54c0-be00-318e2571c051"
version = "1.3.5+0"

[[OpenSSL_jll]]
deps = ["Artifacts", "JLLWrappers", "Libdl", "Pkg"]
git-tree-sha1 = "15003dcb7d8db3c6c857fda14891a539a8f2705a"
uuid = "458c3c95-2e84-50aa-8efc-19380b2a3a95"
version = "1.1.10+0"

[[Opus_jll]]
deps = ["Artifacts", "JLLWrappers", "Libdl", "Pkg"]
git-tree-sha1 = "51a08fb14ec28da2ec7a927c4337e4332c2a4720"
uuid = "91d4177d-7536-5919-b921-800302f37372"
version = "1.3.2+0"

[[OrderedCollections]]
git-tree-sha1 = "85f8e6578bf1f9ee0d11e7bb1b1456435479d47c"
uuid = "bac558e1-5e72-5ebc-8fee-abe8a469f55d"
version = "1.4.1"

[[PCRE_jll]]
deps = ["Artifacts", "JLLWrappers", "Libdl", "Pkg"]
git-tree-sha1 = "b2a7af664e098055a7529ad1a900ded962bca488"
uuid = "2f80f16e-611a-54ab-bc61-aa92de5b98fc"
version = "8.44.0+0"

[[Parsers]]
deps = ["Dates"]
git-tree-sha1 = "438d35d2d95ae2c5e8780b330592b6de8494e779"
uuid = "69de0a69-1ddd-5017-9359-2bf0b02dc9f0"
version = "2.0.3"

[[Pixman_jll]]
deps = ["Artifacts", "JLLWrappers", "Libdl", "Pkg"]
git-tree-sha1 = "b4f5d02549a10e20780a24fce72bea96b6329e29"
uuid = "30392449-352a-5448-841d-b1acce4e97dc"
version = "0.40.1+0"

[[Pkg]]
deps = ["Artifacts", "Dates", "Downloads", "LibGit2", "Libdl", "Logging", "Markdown", "Printf", "REPL", "Random", "SHA", "Serialization", "TOML", "Tar", "UUIDs", "p7zip_jll"]
uuid = "44cfe95a-1eb2-52ea-b672-e2afdf69b78f"

[[PlotThemes]]
deps = ["PlotUtils", "Requires", "Statistics"]
git-tree-sha1 = "a3a964ce9dc7898193536002a6dd892b1b5a6f1d"
uuid = "ccf2f8ad-2431-5c83-bf29-c5338b663b6a"
version = "2.0.1"

[[PlotUtils]]
deps = ["ColorSchemes", "Colors", "Dates", "Printf", "Random", "Reexport", "Statistics"]
git-tree-sha1 = "9ff1c70190c1c30aebca35dc489f7411b256cd23"
uuid = "995b91a9-d308-5afd-9ec6-746e21dbc043"
version = "1.0.13"

[[Plots]]
deps = ["Base64", "Contour", "Dates", "Downloads", "FFMPEG", "FixedPointNumbers", "GR", "GeometryBasics", "JSON", "Latexify", "LinearAlgebra", "Measures", "NaNMath", "PlotThemes", "PlotUtils", "Printf", "REPL", "Random", "RecipesBase", "RecipesPipeline", "Reexport", "Requires", "Scratch", "Showoff", "SparseArrays", "Statistics", "StatsBase", "UUIDs"]
git-tree-sha1 = "2dbafeadadcf7dadff20cd60046bba416b4912be"
uuid = "91a5bcdd-55d7-5caf-9e0b-520d859cae80"
version = "1.21.3"

[[PooledArrays]]
deps = ["DataAPI", "Future"]
git-tree-sha1 = "a193d6ad9c45ada72c14b731a318bedd3c2f00cf"
uuid = "2dfb63ee-cc39-5dd5-95bd-886bf059d720"
version = "1.3.0"

[[Preferences]]
deps = ["TOML"]
git-tree-sha1 = "00cfd92944ca9c760982747e9a1d0d5d86ab1e5a"
uuid = "21216c6a-2e73-6563-6e65-726566657250"
version = "1.2.2"

[[PrettyTables]]
deps = ["Crayons", "Formatting", "Markdown", "Reexport", "Tables"]
git-tree-sha1 = "0d1245a357cc61c8cd61934c07447aa569ff22e6"
uuid = "08abe8d2-0d0c-5749-adfa-8a2ac140af0d"
version = "1.1.0"

[[Printf]]
deps = ["Unicode"]
uuid = "de0858da-6303-5e67-8744-51eddeeeb8d7"

[[Qt5Base_jll]]
deps = ["Artifacts", "CompilerSupportLibraries_jll", "Fontconfig_jll", "Glib_jll", "JLLWrappers", "Libdl", "Libglvnd_jll", "OpenSSL_jll", "Pkg", "Xorg_libXext_jll", "Xorg_libxcb_jll", "Xorg_xcb_util_image_jll", "Xorg_xcb_util_keysyms_jll", "Xorg_xcb_util_renderutil_jll", "Xorg_xcb_util_wm_jll", "Zlib_jll", "xkbcommon_jll"]
git-tree-sha1 = "ad368663a5e20dbb8d6dc2fddeefe4dae0781ae8"
uuid = "ea2cea3b-5b76-57ae-a6ef-0a8af62496e1"
version = "5.15.3+0"

[[Query]]
deps = ["DataValues", "IterableTables", "MacroTools", "QueryOperators", "Statistics"]
git-tree-sha1 = "a66aa7ca6f5c29f0e303ccef5c8bd55067df9bbe"
uuid = "1a8c2f83-1ff3-5112-b086-8aa67b057ba1"
version = "1.0.0"

[[QueryOperators]]
deps = ["DataStructures", "DataValues", "IteratorInterfaceExtensions", "TableShowUtils"]
git-tree-sha1 = "911c64c204e7ecabfd1872eb93c49b4e7c701f02"
uuid = "2aef5ad7-51ca-5a8f-8e88-e75cf067b44b"
version = "0.9.3"

[[REPL]]
deps = ["InteractiveUtils", "Markdown", "Sockets", "Unicode"]
uuid = "3fa0cd96-eef1-5676-8a61-b3b8758bbffb"

[[Random]]
deps = ["Serialization"]
uuid = "9a3f8284-a2c9-5f02-9a11-845980a1fd5c"

[[RecipesBase]]
git-tree-sha1 = "44a75aa7a527910ee3d1751d1f0e4148698add9e"
uuid = "3cdcf5f2-1ef4-517c-9805-6587b60abb01"
version = "1.1.2"

[[RecipesPipeline]]
deps = ["Dates", "NaNMath", "PlotUtils", "RecipesBase"]
git-tree-sha1 = "d4491becdc53580c6dadb0f6249f90caae888554"
uuid = "01d81517-befc-4cb6-b9ec-a95719d0359c"
version = "0.4.0"

[[Reexport]]
git-tree-sha1 = "45e428421666073eab6f2da5c9d310d99bb12f9b"
uuid = "189a3867-3050-52da-a836-e630ba90ab69"
version = "1.2.2"

[[Requires]]
deps = ["UUIDs"]
git-tree-sha1 = "4036a3bd08ac7e968e27c203d45f5fff15020621"
uuid = "ae029012-a4dd-5104-9daa-d747884805df"
version = "1.1.3"

[[SHA]]
uuid = "ea8e919c-243c-51af-8825-aaa63cd721ce"

[[Scratch]]
deps = ["Dates"]
git-tree-sha1 = "0b4b7f1393cff97c33891da2a0bf69c6ed241fda"
uuid = "6c6a2e73-6563-6170-7368-637461726353"
version = "1.1.0"

[[SentinelArrays]]
deps = ["Dates", "Random"]
git-tree-sha1 = "54f37736d8934a12a200edea2f9206b03bdf3159"
uuid = "91c51154-3ec4-41a3-a24f-3f23e20d615c"
version = "1.3.7"

[[Serialization]]
uuid = "9e88b42a-f829-5b0c-bbe9-9e923198166b"

[[SharedArrays]]
deps = ["Distributed", "Mmap", "Random", "Serialization"]
uuid = "1a1011a3-84de-559e-8e89-a11a2f7dc383"

[[Showoff]]
deps = ["Dates", "Grisu"]
git-tree-sha1 = "91eddf657aca81df9ae6ceb20b959ae5653ad1de"
uuid = "992d4aef-0814-514b-bc4d-f2e9a6c4116f"
version = "1.0.3"

[[Sockets]]
uuid = "6462fe0b-24de-5631-8697-dd941f90decc"

[[SortingAlgorithms]]
deps = ["DataStructures"]
git-tree-sha1 = "b3363d7460f7d098ca0912c69b082f75625d7508"
uuid = "a2af1166-a08f-5f64-846c-94a0d3cef48c"
version = "1.0.1"

[[SparseArrays]]
deps = ["LinearAlgebra", "Random"]
uuid = "2f01184e-e22b-5df5-ae63-d93ebab69eaf"

[[StaticArrays]]
deps = ["LinearAlgebra", "Random", "Statistics"]
git-tree-sha1 = "3240808c6d463ac46f1c1cd7638375cd22abbccb"
uuid = "90137ffa-7385-5640-81b9-e52037218182"
version = "1.2.12"

[[Statistics]]
deps = ["LinearAlgebra", "SparseArrays"]
uuid = "10745b16-79ce-11e8-11f9-7d13ad32a3b2"

[[StatsAPI]]
git-tree-sha1 = "1958272568dc176a1d881acb797beb909c785510"
uuid = "82ae8749-77ed-4fe6-ae5f-f523153014b0"
version = "1.0.0"

[[StatsBase]]
deps = ["DataAPI", "DataStructures", "LinearAlgebra", "Missings", "Printf", "Random", "SortingAlgorithms", "SparseArrays", "Statistics", "StatsAPI"]
git-tree-sha1 = "8cbbc098554648c84f79a463c9ff0fd277144b6c"
uuid = "2913bbd2-ae8a-5f71-8c99-4fb6c76f3a91"
version = "0.33.10"

[[StructArrays]]
deps = ["Adapt", "DataAPI", "StaticArrays", "Tables"]
git-tree-sha1 = "f41020e84127781af49fc12b7e92becd7f5dd0ba"
uuid = "09ab397b-f2b6-538f-b94a-2f83cf4a842a"
version = "0.6.2"

[[StructTypes]]
deps = ["Dates", "UUIDs"]
git-tree-sha1 = "8445bf99a36d703a09c601f9a57e2f83000ef2ae"
uuid = "856f2bd8-1eba-4b0a-8007-ebc267875bd4"
version = "1.7.3"

[[TOML]]
deps = ["Dates"]
uuid = "fa267f1f-6049-4f14-aa54-33bafae1ed76"

[[TableShowUtils]]
deps = ["DataValues", "Dates", "JSON", "Markdown", "Test"]
git-tree-sha1 = "14c54e1e96431fb87f0d2f5983f090f1b9d06457"
uuid = "5e66a065-1f0a-5976-b372-e0b8c017ca10"
version = "0.2.5"

[[TableTraits]]
deps = ["IteratorInterfaceExtensions"]
git-tree-sha1 = "c06b2f539df1c6efa794486abfb6ed2022561a39"
uuid = "3783bdb8-4a98-5b6b-af9a-565f29a5fe9c"
version = "1.0.1"

[[TableTraitsUtils]]
deps = ["DataValues", "IteratorInterfaceExtensions", "Missings", "TableTraits"]
git-tree-sha1 = "78fecfe140d7abb480b53a44f3f85b6aa373c293"
uuid = "382cd787-c1b6-5bf2-a167-d5b971a19bda"
version = "1.0.2"

[[Tables]]
deps = ["DataAPI", "DataValueInterfaces", "IteratorInterfaceExtensions", "LinearAlgebra", "TableTraits", "Test"]
git-tree-sha1 = "368d04a820fe069f9080ff1b432147a6203c3c89"
uuid = "bd369af6-aec1-5ad0-b16a-f7cc5008161c"
version = "1.5.1"

[[Tar]]
deps = ["ArgTools", "SHA"]
uuid = "a4e569a6-e804-4fa4-b0f3-eef7a1d5b13e"

[[Test]]
deps = ["InteractiveUtils", "Logging", "Random", "Serialization"]
uuid = "8dfed614-e22c-5e08-85e1-65c5234f0b40"

[[TimeZones]]
deps = ["Dates", "Future", "LazyArtifacts", "Mocking", "Pkg", "Printf", "RecipesBase", "Serialization", "Unicode"]
git-tree-sha1 = "6c9040665b2da00d30143261aea22c7427aada1c"
uuid = "f269a46b-ccf7-5d73-abea-4c690281aa53"
version = "1.5.7"

[[TranscodingStreams]]
deps = ["Random", "Test"]
git-tree-sha1 = "216b95ea110b5972db65aa90f88d8d89dcb8851c"
uuid = "3bb67fe8-82b1-5028-8e26-92a6c54297fa"
version = "0.9.6"

[[URIs]]
git-tree-sha1 = "97bbe755a53fe859669cd907f2d96aee8d2c1355"
uuid = "5c2747f8-b7ea-4ff2-ba2e-563bfd36b1d4"
version = "1.3.0"

[[UUIDs]]
deps = ["Random", "SHA"]
uuid = "cf7118a7-6976-5b1a-9a39-7adc72f591a4"

[[Unicode]]
uuid = "4ec0a83e-493e-50e2-b9ac-8f72acf5a8f5"

[[Wayland_jll]]
deps = ["Artifacts", "Expat_jll", "JLLWrappers", "Libdl", "Libffi_jll", "Pkg", "XML2_jll"]
git-tree-sha1 = "3e61f0b86f90dacb0bc0e73a0c5a83f6a8636e23"
uuid = "a2964d1f-97da-50d4-b82a-358c7fce9d89"
version = "1.19.0+0"

[[Wayland_protocols_jll]]
deps = ["Artifacts", "JLLWrappers", "Libdl", "Pkg", "Wayland_jll"]
git-tree-sha1 = "2839f1c1296940218e35df0bbb220f2a79686670"
uuid = "2381bf8a-dfd0-557d-9999-79630e7b1b91"
version = "1.18.0+4"

[[WeakRefStrings]]
deps = ["DataAPI", "Parsers"]
git-tree-sha1 = "4a4cfb1ae5f26202db4f0320ac9344b3372136b0"
uuid = "ea10d353-3f73-51f8-a26c-33c1cb351aa5"
version = "1.3.0"

[[XML2_jll]]
deps = ["Artifacts", "JLLWrappers", "Libdl", "Libiconv_jll", "Pkg", "Zlib_jll"]
git-tree-sha1 = "1acf5bdf07aa0907e0a37d3718bb88d4b687b74a"
uuid = "02c8fc9c-b97f-50b9-bbe4-9be30ff0a78a"
version = "2.9.12+0"

[[XSLT_jll]]
deps = ["Artifacts", "JLLWrappers", "Libdl", "Libgcrypt_jll", "Libgpg_error_jll", "Libiconv_jll", "Pkg", "XML2_jll", "Zlib_jll"]
git-tree-sha1 = "91844873c4085240b95e795f692c4cec4d805f8a"
uuid = "aed1982a-8fda-507f-9586-7b0439959a61"
version = "1.1.34+0"

[[Xorg_libX11_jll]]
deps = ["Artifacts", "JLLWrappers", "Libdl", "Pkg", "Xorg_libxcb_jll", "Xorg_xtrans_jll"]
git-tree-sha1 = "5be649d550f3f4b95308bf0183b82e2582876527"
uuid = "4f6342f7-b3d2-589e-9d20-edeb45f2b2bc"
version = "1.6.9+4"

[[Xorg_libXau_jll]]
deps = ["Artifacts", "JLLWrappers", "Libdl", "Pkg"]
git-tree-sha1 = "4e490d5c960c314f33885790ed410ff3a94ce67e"
uuid = "0c0b7dd1-d40b-584c-a123-a41640f87eec"
version = "1.0.9+4"

[[Xorg_libXcursor_jll]]
deps = ["Artifacts", "JLLWrappers", "Libdl", "Pkg", "Xorg_libXfixes_jll", "Xorg_libXrender_jll"]
git-tree-sha1 = "12e0eb3bc634fa2080c1c37fccf56f7c22989afd"
uuid = "935fb764-8cf2-53bf-bb30-45bb1f8bf724"
version = "1.2.0+4"

[[Xorg_libXdmcp_jll]]
deps = ["Artifacts", "JLLWrappers", "Libdl", "Pkg"]
git-tree-sha1 = "4fe47bd2247248125c428978740e18a681372dd4"
uuid = "a3789734-cfe1-5b06-b2d0-1dd0d9d62d05"
version = "1.1.3+4"

[[Xorg_libXext_jll]]
deps = ["Artifacts", "JLLWrappers", "Libdl", "Pkg", "Xorg_libX11_jll"]
git-tree-sha1 = "b7c0aa8c376b31e4852b360222848637f481f8c3"
uuid = "1082639a-0dae-5f34-9b06-72781eeb8cb3"
version = "1.3.4+4"

[[Xorg_libXfixes_jll]]
deps = ["Artifacts", "JLLWrappers", "Libdl", "Pkg", "Xorg_libX11_jll"]
git-tree-sha1 = "0e0dc7431e7a0587559f9294aeec269471c991a4"
uuid = "d091e8ba-531a-589c-9de9-94069b037ed8"
version = "5.0.3+4"

[[Xorg_libXi_jll]]
deps = ["Artifacts", "JLLWrappers", "Libdl", "Pkg", "Xorg_libXext_jll", "Xorg_libXfixes_jll"]
git-tree-sha1 = "89b52bc2160aadc84d707093930ef0bffa641246"
uuid = "a51aa0fd-4e3c-5386-b890-e753decda492"
version = "1.7.10+4"

[[Xorg_libXinerama_jll]]
deps = ["Artifacts", "JLLWrappers", "Libdl", "Pkg", "Xorg_libXext_jll"]
git-tree-sha1 = "26be8b1c342929259317d8b9f7b53bf2bb73b123"
uuid = "d1454406-59df-5ea1-beac-c340f2130bc3"
version = "1.1.4+4"

[[Xorg_libXrandr_jll]]
deps = ["Artifacts", "JLLWrappers", "Libdl", "Pkg", "Xorg_libXext_jll", "Xorg_libXrender_jll"]
git-tree-sha1 = "34cea83cb726fb58f325887bf0612c6b3fb17631"
uuid = "ec84b674-ba8e-5d96-8ba1-2a689ba10484"
version = "1.5.2+4"

[[Xorg_libXrender_jll]]
deps = ["Artifacts", "JLLWrappers", "Libdl", "Pkg", "Xorg_libX11_jll"]
git-tree-sha1 = "19560f30fd49f4d4efbe7002a1037f8c43d43b96"
uuid = "ea2f1a96-1ddc-540d-b46f-429655e07cfa"
version = "0.9.10+4"

[[Xorg_libpthread_stubs_jll]]
deps = ["Artifacts", "JLLWrappers", "Libdl", "Pkg"]
git-tree-sha1 = "6783737e45d3c59a4a4c4091f5f88cdcf0908cbb"
uuid = "14d82f49-176c-5ed1-bb49-ad3f5cbd8c74"
version = "0.1.0+3"

[[Xorg_libxcb_jll]]
deps = ["Artifacts", "JLLWrappers", "Libdl", "Pkg", "XSLT_jll", "Xorg_libXau_jll", "Xorg_libXdmcp_jll", "Xorg_libpthread_stubs_jll"]
git-tree-sha1 = "daf17f441228e7a3833846cd048892861cff16d6"
uuid = "c7cfdc94-dc32-55de-ac96-5a1b8d977c5b"
version = "1.13.0+3"

[[Xorg_libxkbfile_jll]]
deps = ["Artifacts", "JLLWrappers", "Libdl", "Pkg", "Xorg_libX11_jll"]
git-tree-sha1 = "926af861744212db0eb001d9e40b5d16292080b2"
uuid = "cc61e674-0454-545c-8b26-ed2c68acab7a"
version = "1.1.0+4"

[[Xorg_xcb_util_image_jll]]
deps = ["Artifacts", "JLLWrappers", "Libdl", "Pkg", "Xorg_xcb_util_jll"]
git-tree-sha1 = "0fab0a40349ba1cba2c1da699243396ff8e94b97"
uuid = "12413925-8142-5f55-bb0e-6d7ca50bb09b"
version = "0.4.0+1"

[[Xorg_xcb_util_jll]]
deps = ["Artifacts", "JLLWrappers", "Libdl", "Pkg", "Xorg_libxcb_jll"]
git-tree-sha1 = "e7fd7b2881fa2eaa72717420894d3938177862d1"
uuid = "2def613f-5ad1-5310-b15b-b15d46f528f5"
version = "0.4.0+1"

[[Xorg_xcb_util_keysyms_jll]]
deps = ["Artifacts", "JLLWrappers", "Libdl", "Pkg", "Xorg_xcb_util_jll"]
git-tree-sha1 = "d1151e2c45a544f32441a567d1690e701ec89b00"
uuid = "975044d2-76e6-5fbe-bf08-97ce7c6574c7"
version = "0.4.0+1"

[[Xorg_xcb_util_renderutil_jll]]
deps = ["Artifacts", "JLLWrappers", "Libdl", "Pkg", "Xorg_xcb_util_jll"]
git-tree-sha1 = "dfd7a8f38d4613b6a575253b3174dd991ca6183e"
uuid = "0d47668e-0667-5a69-a72c-f761630bfb7e"
version = "0.3.9+1"

[[Xorg_xcb_util_wm_jll]]
deps = ["Artifacts", "JLLWrappers", "Libdl", "Pkg", "Xorg_xcb_util_jll"]
git-tree-sha1 = "e78d10aab01a4a154142c5006ed44fd9e8e31b67"
uuid = "c22f9ab0-d5fe-5066-847c-f4bb1cd4e361"
version = "0.4.1+1"

[[Xorg_xkbcomp_jll]]
deps = ["Artifacts", "JLLWrappers", "Libdl", "Pkg", "Xorg_libxkbfile_jll"]
git-tree-sha1 = "4bcbf660f6c2e714f87e960a171b119d06ee163b"
uuid = "35661453-b289-5fab-8a00-3d9160c6a3a4"
version = "1.4.2+4"

[[Xorg_xkeyboard_config_jll]]
deps = ["Artifacts", "JLLWrappers", "Libdl", "Pkg", "Xorg_xkbcomp_jll"]
git-tree-sha1 = "5c8424f8a67c3f2209646d4425f3d415fee5931d"
uuid = "33bec58e-1273-512f-9401-5d533626f822"
version = "2.27.0+4"

[[Xorg_xtrans_jll]]
deps = ["Artifacts", "JLLWrappers", "Libdl", "Pkg"]
git-tree-sha1 = "79c31e7844f6ecf779705fbc12146eb190b7d845"
uuid = "c5fb5394-a638-5e4d-96e5-b29de1b5cf10"
version = "1.4.0+3"

[[Zlib_jll]]
deps = ["Libdl"]
uuid = "83775a58-1f1d-513f-b197-d71354ab007a"

[[Zstd_jll]]
deps = ["Artifacts", "JLLWrappers", "Libdl", "Pkg"]
git-tree-sha1 = "cc4bf3fdde8b7e3e9fa0351bdeedba1cf3b7f6e6"
uuid = "3161d3a3-bdf6-5164-811a-617609db77b4"
version = "1.5.0+0"

[[libass_jll]]
deps = ["Artifacts", "Bzip2_jll", "FreeType2_jll", "FriBidi_jll", "HarfBuzz_jll", "JLLWrappers", "Libdl", "Pkg", "Zlib_jll"]
git-tree-sha1 = "5982a94fcba20f02f42ace44b9894ee2b140fe47"
uuid = "0ac62f75-1d6f-5e53-bd7c-93b484bb37c0"
version = "0.15.1+0"

[[libfdk_aac_jll]]
deps = ["Artifacts", "JLLWrappers", "Libdl", "Pkg"]
git-tree-sha1 = "daacc84a041563f965be61859a36e17c4e4fcd55"
uuid = "f638f0a6-7fb0-5443-88ba-1cc74229b280"
version = "2.0.2+0"

[[libpng_jll]]
deps = ["Artifacts", "JLLWrappers", "Libdl", "Pkg", "Zlib_jll"]
git-tree-sha1 = "94d180a6d2b5e55e447e2d27a29ed04fe79eb30c"
uuid = "b53b4c65-9356-5827-b1ea-8c7a1a84506f"
version = "1.6.38+0"

[[libvorbis_jll]]
deps = ["Artifacts", "JLLWrappers", "Libdl", "Ogg_jll", "Pkg"]
git-tree-sha1 = "c45f4e40e7aafe9d086379e5578947ec8b95a8fb"
uuid = "f27f6e37-5d2b-51aa-960f-b287f2bc3b7a"
version = "1.3.7+0"

[[nghttp2_jll]]
deps = ["Artifacts", "Libdl"]
uuid = "8e850ede-7688-5339-a07c-302acd2aaf8d"

[[p7zip_jll]]
deps = ["Artifacts", "Libdl"]
uuid = "3f19e933-33d8-53b3-aaab-bd5110c3b7a0"

[[x264_jll]]
deps = ["Artifacts", "JLLWrappers", "Libdl", "Pkg"]
git-tree-sha1 = "4fea590b89e6ec504593146bf8b988b2c00922b2"
uuid = "1270edf5-f2f9-52d2-97e9-ab00b5d0237a"
version = "2021.5.5+0"

[[x265_jll]]
deps = ["Artifacts", "JLLWrappers", "Libdl", "Pkg"]
git-tree-sha1 = "ee567a171cce03570d77ad3a43e90218e38937a9"
uuid = "dfaa095f-4041-5dcd-9319-2fabd8486b76"
version = "3.5.0+0"

[[xkbcommon_jll]]
deps = ["Artifacts", "JLLWrappers", "Libdl", "Pkg", "Wayland_jll", "Wayland_protocols_jll", "Xorg_libxcb_jll", "Xorg_xkeyboard_config_jll"]
git-tree-sha1 = "ece2350174195bb31de1a63bea3a41ae1aa593b6"
uuid = "d8fb68d0-12a3-5cfd-a85a-d49703b185fd"
version = "0.9.1+5"
"""

# ╔═╡ Cell order:
# ╠═3832de4e-a82b-11eb-08b3-0184778c8ef7
# ╠═7488404c-a534-4096-a0ea-c927acf352b4
# ╠═715db181-d61f-4460-80c1-fa72d9e51847
# ╟─8dbd5bc3-008f-4704-9ca0-b7ee4632a932
# ╠═8549e36b-a0a2-42d2-a7f1-6ebbf9ebe5df
# ╠═32f54d38-2b4d-4da0-b9f5-1a1c92654922
# ╠═5d8b33f1-8bef-4d48-b607-8e883588fdda
# ╠═36d5635e-f33c-4639-8f2b-63089f153bbb
# ╠═27ef18b9-b9c8-4bdf-8e95-73c88346aaad
# ╠═f91f9a43-5eb6-4299-8dca-a4da6ac977db
# ╠═9d35366c-2789-4dec-9821-e26c1e730e92
# ╠═ebc6d193-64ba-4332-ae18-840778cc9674
# ╠═ae00a920-37f7-4612-b311-8b8ca9419b6c
# ╠═7847d309-d6b4-48ce-8504-25aeb00dce45
# ╟─f59adb20-e6cb-4108-8da8-e491238a287d
# ╠═2cd5c9ce-1689-427d-8eaa-eda548a64764
# ╠═5cafdf48-4466-4c14-9f9b-d36b41899ce1
# ╠═353e0bfb-9537-482b-ac9d-cb017172c051
# ╠═fa414817-8a45-49b0-bee1-d5b240892d23
# ╠═949c47f5-da23-40ab-9afc-179701e25ff0
# ╠═e6274bde-2b48-4d6e-bf32-e7f0a1f19aab
# ╠═a257abae-80c8-43ed-b665-93c85f2b8389
# ╠═4b7abc3d-a8ef-4c6c-903b-be4cea379c02
# ╠═17febf60-5b42-4ad7-a506-c6695b3af76a
# ╠═1dad7f3b-c91d-4141-b288-e8ab050316ef
# ╠═308fb6fc-2ca2-4db2-afdd-61bbddc53717
# ╠═7255922b-0361-4975-9435-9353d1ed553d
# ╠═49d51bff-8d7e-4385-bf97-6993f6c7ef80
# ╠═7f8b8dc1-f58d-45cc-8042-aa86c1533536
# ╟─00000000-0000-0000-0000-000000000001
# ╟─00000000-0000-0000-0000-000000000002<|MERGE_RESOLUTION|>--- conflicted
+++ resolved
@@ -370,9 +370,6 @@
 	plot!(fitrange, 2 .* log2.(80 .* fitrange), label="ln")
 	plot!(fitrange, 0.2 .* sqrt.(2000 .* fitrange), label="1/2")
 	plot!(fitrange, 2 .* cbrt.(200 .* fitrange), label="1/3")
-<<<<<<< HEAD
-	plot!(fitrange, 2.5 .* (400 .* fitrange).^(1/4), xlims = (0.1, 12), ylims = (0.1, 25), label="1/4")
-=======
 	plot!(fitrange, 2.5 .* (400 .* fitrange).^(1/4), label="1/4")
 	# plot!(xlims=(0.08, 12))
 end
@@ -433,7 +430,6 @@
 	plot!(legend=:bottomright)
 	# plot!(xlims=(2,25))
 	# plot!(ylims=(0.7,12))
->>>>>>> cf0cb9df
 end
 
 # ╔═╡ 00000000-0000-0000-0000-000000000001
